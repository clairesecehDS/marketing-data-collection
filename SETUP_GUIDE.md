# Marketing Data Collection Suite - Setup Guide

Documentation complète pour la configuration et l'utilisation de la suite de collecte de données marketing (LinkedIn, Microsoft Clarity, SpyFu).

## 📋 Table des matières

- [Vue d'ensemble](#vue-densemble)
- [Architecture globale](#architecture-globale)
- [Prérequis techniques](#prérequis-techniques)
- [Configuration Google Cloud & BigQuery](#configuration-google-cloud--bigquery)
- [Configuration LinkedIn](#configuration-linkedin)
- [Configuration Microsoft Clarity](#configuration-microsoft-clarity)
- [Configuration SpyFu](#configuration-spyfu)
- [Déploiement et exécution](#déploiement-et-exécution)
- [Sécurité et bonnes pratiques](#sécurité-et-bonnes-pratiques)
- [Automatisation](#automatisation)
- [Troubleshooting global](#troubleshooting-global)
- [Checklist de déploiement](#checklist-de-déploiement)

---

## 🎯 Vue d'ensemble

Cette suite permet de collecter automatiquement des données marketing depuis 3 sources :

| Source | Type de données | Fréquence recommandée |
|--------|-----------------|----------------------|
| **LinkedIn** | Campagnes publicitaires, budgets, leads | Quotidien |
| **Microsoft Clarity** | Comportement utilisateur, UX metrics | Quotidien (obligatoire) |
| **SpyFu** | SEO/PPC concurrentiel, keywords | Hebdomadaire |

**Objectif :** Centraliser toutes les données dans BigQuery pour analyse et reporting unifiés.

### Bénéfices

✅ **Centralisation** - Toutes les données au même endroit
✅ **Historisation** - Construction d'un historique long terme
✅ **Analyse croisée** - Corrélations entre sources
✅ **Automatisation** - Collecte sans intervention manuelle
✅ **Backup** - Sauvegarde JSON avant upload

---

## 🏗️ Architecture globale

```
┌─────────────────────────────────────────────────────────────┐
│                      Sources de données                     │
├─────────────────┬───────────────────┬───────────────────────┤
│   LinkedIn Ads  │ Microsoft Clarity │      SpyFu API        │
│   - Campaigns   │   - User behavior │   - SEO keywords      │
│   - Budgets     │   - Frustration   │   - PPC keywords      │
│   - Lead forms  │   - Engagement    │   - Competitors       │
└────────┬────────┴──────────┬────────┴─────────┬─────────────┘
         │                   │                  │
         │ OAuth 2.0         │ API Key          │ API Key
         │                   │                  │
         v                   v                  v
┌─────────────────────────────────────────────────────────────┐
│              Scripts Python (ce repository)                 │
│  ┌──────────────┐  ┌──────────────┐  ┌──────────────┐       │
│  │  linkedin/   │  │  microsoft_  │  │   spyfu/     │       │
│  │  scripts/    │  │  clarity/    │  │   scripts/   │       │
│  │              │  │  scripts/    │  │              │       │
│  └──────┬───────┘  └──────┬───────┘  └──────┬───────┘       │
│         │                 │                 │               │
│         └─────────────────┴─────────────────┘               │
│                           │                                 │
│                  JSON Backup (data/)                        │
│                           │                                 │
└───────────────────────────┼─────────────────────────────────┘
                            │
                            │ Service Account
                            │
                            v
                    ┌─────────────────┐
                    │   BigQuery      │
                    │   (Google Cloud)│
                    │                 │
                    │  - linkedin     │
                    │  - clarity      │
                    │  - spyfu        │
                    └────────┬────────┘
                             │
                             v
                    ┌─────────────────┐
                    │  Visualization  │
                    │  - Looker       │
                    │  - Tableau      │
                    │  - Custom SQL   │
                    └─────────────────┘
```

---

## 📦 Prérequis techniques

### Comptes nécessaires

| Service | Type | Coût |
|---------|------|------|
| Google Cloud Platform | Cloud provider | Gratuit pour petits volumes, puis facturation usage |
| LinkedIn Developer | Marketing API | Gratuit (nécessite Ad Account actif) |
| Microsoft Clarity | Analytics | Totalement gratuit |
| SpyFu | SEO/PPC Intelligence | Payant - selon abonnement |

### Logiciels requis

```bash
# Python 3.8+
python --version

# Pip
pip --version

# Git (pour cloner le repository)
git --version
```

---

## 📥 Installation du code

### Étape 1 : Cloner le repository GitHub

```bash
# Cloner le repository
git clone https://github.com/clairesecehDS/marketing-data-collection.git

# Se déplacer dans le dossier
cd marketing-data-collection

# Structure attendue après clonage :
# marketing-data-collection/
# ├── linkedin/
# ├── microsoft_clarity/
# ├── spyfu/
# ├── SETUP_GUIDE.md
# └── README.md
```

⚠️ **Important :** Le fichier `account-key.json` n'est PAS dans le repository (pour des raisons de sécurité). Vous devrez le créer comme expliqué dans la section "Configuration Google Cloud".

---

### Étape 2 : Configurer le fichier de configuration

```bash
# Copier le fichier d'exemple
cp config.example.yaml config.yaml

# Éditer avec vos paramètres
nano config.yaml  # ou vim, code, etc.
```

**Ce fichier centralise TOUTE la configuration :**
- Credentials (API keys, tokens, project IDs)
- Liste des domaines et concurrents à analyser
- Métriques à collecter
- Périodes de collecte
- Paramètres BigQuery
- Planification de l'automatisation

Voir section [Configuration détaillée](#-configuration-détaillée) pour remplir chaque partie.

---

### Étape 3 : Installer les dépendances Python

```bash
# Créer un environnement virtuel (recommandé)
python -m venv venv
source venv/bin/activate  # Linux/Mac
# ou
venv\Scripts\activate  # Windows

# Mettre à jour pip
pip install --upgrade pip

# Installer toutes les dépendances depuis requirements.txt
pip install -r requirements.txt
```

**Dépendances installées :**

- `requests` - Requêtes HTTP vers les APIs
- `pandas` - Manipulation de données
- `numpy<2.0.0` - Calculs numériques (version <2.0 requise)
- `google-auth` - Authentification Google Cloud
- `google-cloud-bigquery` - Client BigQuery
- `pandas-gbq` - Intégration pandas-BigQuery
- `pyyaml` - Lecture fichiers YAML (config)

---

### Étape 4 : Vérifier l'installation

```bash
# Vérifier que les modules sont installés
python -c "import requests, pandas, pandas_gbq, google.auth, yaml; print('✓ Toutes les dépendances sont installées')"
```

---

## 🔧 Configuration Google Cloud & BigQuery

### Étape 1 : Créer ou sélectionner un projet Google Cloud

1. Aller sur [Google Cloud Console](https://console.cloud.google.com/)
2. Cliquer sur le **sélecteur de projet** en haut (à côté du logo Google Cloud)

**Option A : Utiliser un projet existant**
- Sélectionner votre projet existant dans la liste
- **Noter le Project ID** (visible sous le nom du projet)
- Passer à l'Étape 2

**Option B : Créer un nouveau projet**
1. Cliquer sur **"Nouveau projet"**
2. Renseigner :
   - **Nom du projet** : `deepscouting-marketing` (ou autre nom descriptif)
   - **Organisation** : Sélectionner si applicable (optionnel)
3. Cliquer sur **"Créer"**
4. **Noter le Project ID** (ex: `clean-avatar-466709-a0`)
   - ⚠️ Le Project ID est différent du nom ! Notez bien l'ID qui est généré.

---

### Étape 2 : Activer l'API BigQuery

1. Dans la console GCP, menu latéral → **"APIs & Services"** → **"Library"**
2. Rechercher **"BigQuery API"**
3. Cliquer sur **"Enable"**

---

### Étape 3 : Créer un Service Account

Un Service Account permet aux scripts d'accéder à BigQuery de manière sécurisée.

1. Menu latéral → **"IAM & Admin"** → **"Service Accounts"**
2. Cliquer sur **"Create Service Account"**
3. Renseigner :
   - **Service account name** : `marketing-data-collector`
   - **Description** : "Service account for automated data collection"
4. Cliquer sur **"Create and Continue"**

5. **Accorder les permissions** :
   - Rôle : **"BigQuery Data Editor"**
   - Rôle : **"BigQuery Job User"**
   - Cliquer sur **"Continue"**

6. Cliquer sur **"Done"**

---

### Étape 4 : Générer une clé JSON

1. Dans la liste des Service Accounts, cliquer sur le service account créé
2. Onglet **"Keys"**
3. Cliquer sur **"Add Key"** → **"Create new key"**
4. Sélectionner **JSON**
5. Cliquer sur **"Create"**
6. Un fichier JSON se télécharge automatiquement

⚠️ **Important :** Ce fichier contient des credentials sensibles !

7. **Renommer le fichier** en `account-key.json`
8. **Placer le fichier** à la racine du repository cloné :
   ```bash
   # Si vous avez cloné dans /home/user/marketing-data-collection/
   mv ~/Downloads/account-key-xxx.json /home/user/marketing-data-collection/account-key.json
   ```

9. **Sécuriser le fichier** :
   ```bash
   chmod 600 account-key.json
   ```

⚠️ **Ne jamais commiter ce fichier dans Git !** Il est déjà dans le `.gitignore`.

---

### Étape 5 : Créer les datasets BigQuery

1. Menu latéral → **"BigQuery"** → **"Studio"** (ou "SQL Workspace" dans les anciennes versions)
2. Dans l'explorateur à gauche, cliquer sur votre projet
3. Cliquer sur les **trois points** (⋮) à côté du nom du projet → **"Create dataset"**

**Créer 6 datasets :**

#### Datasets LinkedIn (4 datasets)

**Dataset 1 : LinkedIn Ads Advertising**
- **Dataset ID** : `linkedin_ads_advertising`
- **Data location** : `europe-west9` (Paris) ou autre selon votre région

**Dataset 2 : LinkedIn Ads Library**
- **Dataset ID** : `linkedin_ads_library`
- **Data location** : `europe-west9` (Paris) ou autre selon votre région

**Dataset 3 : LinkedIn Lead Gen Forms**
- **Dataset ID** : `linkedin_leadgen_form`
- **Data location** : `europe-west9` (Paris) ou autre selon votre région

**Dataset 4 : LinkedIn Page Statistics**
- **Dataset ID** : `linkedin_page`
- **Data location** : `europe-west9` (Paris) ou autre selon votre région

#### Dataset 5 : Microsoft Clarity
- **Dataset ID** : `microsoft_clarity`
- **Data location** : `europe-west9` (Paris) ou autre selon votre région

#### Dataset 6 : SpyFu
- **Dataset ID** : `spyfu`
- **Data location** : `europe-west9` (Paris) ou autre selon votre région

---

### Étape 6 : Créer les tables et vues

Les fichiers SQL contiennent des Project IDs hardcodés. Le script `setup_bigquery.py` les remplace automatiquement par votre Project ID depuis `config.yaml`.

#### Option A : Script automatique (recommandé) ✨

```bash
# Exécuter le script de setup
python setup_bigquery.py
```

Le script va :
1. ✅ Lire votre Project ID depuis `config.yaml`
2. ✅ Générer les fichiers SQL avec le bon Project ID dans `generated_sql/`
3. ✅ Vous proposer d'exécuter automatiquement via `bq` CLI ou manuellement

Pour l'exécution automatique, il faudra au préalable vous **authentifier** avec `gcloud auth login` puis sélectionner le projet avec `gcloud config set project votre-project-id`.

**Fichiers SQL traités (7 fichiers) :**
- `linkedin/sql/bigquery_campaign_creative_schema.sql`
- `linkedin/sql/bigquery_campaign_creative_budget_schema.sql`
- `linkedin/sql/bigquery_lead_forms_schema.sql`
- `linkedin/sql/bigquery_linkedin_page_schema.sql`
- `linkedin/sql/bigquery_ads_library_schema.sql`
- `microsoft_clarity/sql/bigquery_clarity_schema.sql`
- `spyfu/sql/bigquery_spyfu_schema.sql`

---

#### Option B : Exécution manuelle

Si vous préférez exécuter manuellement :

**Via bq CLI :**

```bash
# 1. Générer les fichiers SQL
python setup_bigquery.py
# Choisir option [2] pour affichage manuel

# 2. Exécuter les commandes affichées
```

**Via Console BigQuery Studio :**

1. Exécuter `python setup_bigquery.py` et choisir option [2]
2. Aller sur https://console.cloud.google.com/bigquery
3. Cliquer sur **"Studio"** → **"+"** (nouvelle requête)
4. Pour chaque fichier dans `generated_sql/` :
   - Copier le contenu du fichier
   - Coller dans l'éditeur
   - Cliquer sur **"Run"**

⚠️ **Important :** Les fichiers dans `generated_sql/` utilisent votre Project ID. N'utilisez PAS directement les fichiers SQL originaux qui contiennent des IDs hardcodés !

---

### Étape 7 : Connecter Google Search Console, Google Analytics et Google Ads (NATIF)

BigQuery peut se connecter **directement** aux services Google sans code ni script ! Les données sont synchronisées automatiquement.

---

#### 7.1 - Google Search Console → BigQuery

**Export NATIF des données Search Console vers BigQuery**

1. Aller sur [Google Search Console](https://search.google.com/search-console)
2. Sélectionner votre propriété (site web)
3. Menu latéral → **"Paramètres"** (⚙️)
4. Section **"Exportations de données"** → Cliquer sur **"BigQuery"**
5. Cliquer sur **"Exporter vers BigQuery"**
6. Configurer :
   - **Projet Google Cloud** : Sélectionner votre projet GCP
   - **Dataset** : Créer un nouveau dataset `google_search_console` ou utiliser existant
   - **Fréquence** : Quotidienne (automatique)
   - **Données historiques** : Cocher si vous voulez les 16 derniers mois
7. Cliquer sur **"Exporter"**


**Résultat :**
- Table créée automatiquement : `searchdata_site_impression`
- Mise à jour quotidienne automatique
- Colonnes : url, query, impressions, clicks, position, country, device, etc.

---

#### 7.2 - Google Analytics 4 → BigQuery

**Export NATIF GA4 vers BigQuery (gratuit jusqu'à 1M événements/jour)**

1. Aller dans [Google Analytics 4](https://analytics.google.com/)
2. Menu **"Admin"** (⚙️ en bas à gauche)
3. Colonne **"Propriété"** → **"BigQuery Linking"** ou **"Lien BigQuery"**
4. Cliquer sur **"Link"** ou **"Associer"**
5. Sélectionner votre projet Google Cloud
6. Configurer :
   - **Dataset location** : Choisir `EU` ou `US`
   - **Nom du dataset** : `analytics_XXXXXXXXX` (auto-généré)
   - **Fréquence d'export** :
     - ✅ **Quotidien** (Daily) - Export tous les jours à ~14h
     - ✅ **Streaming** (si besoin temps réel, payant au-delà de 1M événements/jour)
   - **Inclure les données publicitaires** : Cocher si applicable
7. Cliquer sur **"Suivant"** → **"Envoyer"**

**Résultat :**
- Tables créées automatiquement : `events_YYYYMMDD` (une par jour)
- Table intraday : `events_intraday_YYYYMMDD` (si streaming activé)
- Schéma nested avec événements, paramètres, user properties

---

#### 7.3 - Google Ads → BigQuery

**Export NATIF Google Ads vers BigQuery**

⚠️ **Prérequis :** Compte Google Ads avec droits administrateur

1. Se connecter à [Google Ads](https://ads.google.com/)
2. Menu **"Outils et paramètres"** (🔧) → **"Configuration"** → **"Exports BigQuery"**
3. Cliquer sur le bouton **+** (Nouvel export)
4. Configurer :
   - **Projet Google Cloud** : Sélectionner votre projet
   - **Dataset** : Créer `google_ads` ou utiliser existant
   - **Emplacement des données** : `EU` ou `US`
   - **Tables à exporter** : Sélectionner les tables nécessaires
     - ✅ Campaign (campagnes)
     - ✅ Ad Group (groupes d'annonces)
     - ✅ Ad (annonces)
     - ✅ Keyword (mots-clés)
     - ✅ Search Term (termes de recherche)
     - ✅ Geo (géographie)
     - ✅ Click (clics)
     - Etc.
   - **Fréquence** : Quotidienne (automatique chaque nuit)
5. Cliquer sur **"Créer"**

**Résultat :**
- Tables créées : `Campaign_XXXXXXXX`, `AdGroup_XXXXXXXX`, etc.
- Mise à jour quotidienne automatique
- Historique : jusqu'à 13 mois de données

---

#### 7.4 - Résumé des datasets créés

Après configuration, vous aurez ces datasets dans BigQuery :

```
votre-project-id
├── linkedin_ads_advertising    # Scripts Python (campagnes, budgets, creatives)
├── linkedin_ads_library        # Scripts Python (surveillance concurrence)
├── linkedin_leadgen_form       # Scripts Python (formulaires leads)
├── linkedin_page               # Scripts Python (statistiques page)
├── microsoft_clarity           # Scripts Python (comportement utilisateur)
├── spyfu                       # Scripts Python (SEO/PPC concurrentiel)
├── google_search_console       # 🔗 Connexion native GSC
├── analytics_XXXXXXXXX         # 🔗 Connexion native GA4
└── google_ads                  # 🔗 Connexion native Google Ads
```

**Avantages des connexions natives :**
- ✅ Aucun code à écrire
- ✅ Synchronisation automatique quotidienne
- ✅ Gratuit (sauf streaming GA4 au-delà de 1M événements)
- ✅ Données historiques disponibles
- ✅ Schéma maintenu par Google
- ✅ Pas de gestion d'API keys

---

### Étape 8 : Vérifier la configuration

```sql
-- Vérifier que les datasets existent
SELECT schema_name
FROM INFORMATION_SCHEMA.SCHEMATA;

-- Vérifier les tables LinkedIn
SELECT table_name
FROM `linkedin.INFORMATION_SCHEMA.TABLES`;

-- Vérifier les tables Clarity
SELECT table_name
FROM `microsoft_clarity.INFORMATION_SCHEMA.TABLES`;

-- Vérifier les tables SpyFu
SELECT table_name
FROM `spyfu.INFORMATION_SCHEMA.TABLES`;
```

---

## 🔐 Configuration LinkedIn

### Vue d'ensemble OAuth 2.0

LinkedIn utilise OAuth 2.0 avec un **Refresh Token** qui ne change pas et permet de générer des **Access Tokens** temporaires (60 jours).

⚠️ **Important :** Tous les credentials collectés dans cette section devront être renseignés dans le fichier `config.yaml` (voir Étape 6). Les scripts lisent automatiquement leurs configurations depuis ce fichier centralisé.

**Flux OAuth :**
```
1. Créer une App LinkedIn
2. Obtenir Client ID + Client Secret
3. Générer un Authorization Code (via navigateur)
4. Échanger le code contre un Refresh Token
5. Renseigner tous les credentials dans config.yaml
   → Les scripts génèrent automatiquement les Access Tokens
```

---

### Étape 1 : Créer une application LinkedIn

1. Aller sur [LinkedIn Developers](https://www.linkedin.com/developers/)
2. Se connecter avec votre compte LinkedIn
3. Cliquer sur **"Create app"**

4. Remplir le formulaire :
   - **App name** : `Marketing Data Collector`
   - **LinkedIn Page** : Sélectionner votre page entreprise
     - ⚠️ **Vous devez être admin de la page**
     - Si pas de page : créer une page entreprise d'abord
   - **Privacy policy URL** : URL de votre politique de confidentialité
   - **App logo** : Upload un logo (256x256px minimum)
   - **Legal agreement** : Cocher la case

5. Cliquer sur **"Create app"**

---

### Étape 2 : Demander l'accès aux produits

1. Dans votre app, onglet **"Products"**
2. Demander l'accès à :
   - ✅ **Marketing Developer Platform**
   - ✅ **Advertising API**

3. Pour chaque produit :
   - Cliquer sur **"Request access"**
   - Remplir le formulaire de demande
   - Expliquer l'usage : "Automated data collection for internal marketing analytics"

⏱️ **Délai d'approbation :** 1-7 jours ouvrés

📧 **Notification :** Email de confirmation une fois approuvé

---

### Étape 3 : Configurer OAuth 2.0

1. Onglet **"Auth"**
2. **Redirect URLs** → Cliquer sur le crayon pour éditer
3. Ajouter :
   ```
   http://localhost:8080/callback
   ```
4. Cliquer sur **"Update"**

5. **Noter vos credentials** :
   - **Client ID** : `78...` (long string)
   - **Client Secret** : `WP...` (long string)

⚠️ **Ne jamais partager** ces credentials !

---

### Étape 4 : Obtenir l'Ad Account ID

1. Aller sur [LinkedIn Campaign Manager](https://www.linkedin.com/campaignmanager/)
2. L'URL contient votre Account ID :
   ```
   https://www.linkedin.com/campaignmanager/accounts/503061133/
                                                    ^^^^^^^^^^
                                                    Account ID
   ```
3. **Noter cet ID**

---

### Étape 5 : Configurer config.yaml avec Client ID et Client Secret

⚠️ **Important :** Avant de générer le Refresh Token, vous devez d'abord renseigner le Client ID et le Client Secret dans `config.yaml`.

1. **Ouvrir** `config.yaml` (ou créer depuis `config.example.yaml`)

   ```bash
   cd /home/cseceh/Deep_Scouting/admin/Projet_Ads/code
   nano config.yaml
   ```

2. **Remplir la section LinkedIn OAuth** avec les informations de l'Étape 3 :

   ```yaml
   linkedin:
     oauth:
       client_id: "78xxxxxxxxxxxxxxxx"      # Client ID de l'Étape 3
       client_secret: "WPxxxxxxxxxxxxxxxx"  # Client Secret de l'Étape 3
       refresh_token: ""                    # Sera rempli après l'Étape 6
       redirect_uri: "http://localhost:8080/callback"  # Doit correspondre à l'Étape 3
       scopes:  # Scopes par défaut (peut être modifié si nécessaire)
         - "r_ads"
         - "rw_ads"
         - "r_ads_reporting"
         - "r_ads_leadgen_automation"
   
     account_id: "503061133"  # Ad Account ID de l'Étape 4
   
     collection:
       start_date: "2024-01-01"
       end_date: null  # null = aujourd'hui
       granularity: "DAILY"
       api_version: "202509"
   
     analytics:
       pivots:
         - "CAMPAIGN"
         - "CREATIVE"
   ```

3. **Sauvegarder** le fichier

4. **Sécuriser** le fichier

   ```bash
   chmod 600 config.yaml
   ```

⚠️ **Laissez `refresh_token` vide pour le moment** - Il sera généré à l'étape suivante.

---

### Étape 6 : Générer le Refresh Token

Le Refresh Token est un token permanent qui permet aux scripts de générer automatiquement des Access Tokens.

⚠️ **Prérequis :** Le fichier `config.yaml` doit être configuré avec `client_id` et `client_secret` (Étape 5).

**Processus :**

1. **Exécuter le script de génération de token**

   Le script `token_linkedin.py` lit automatiquement les credentials depuis `config.yaml` :

   ```bash
   cd linkedin/scripts
   python token_linkedin.py
   ```

2. **Autoriser dans le navigateur**
   - Une page LinkedIn s'ouvre automatiquement
   - Se connecter avec votre compte LinkedIn
   - Cliquer sur **"Autoriser"** pour donner les permissions

3. **Le script récupère automatiquement le code**
   - Si `redirect_uri` est `localhost` : le code est capturé automatiquement
   - Sinon : copier le code depuis l'URL de redirection

4. **Le Refresh Token est affiché dans le terminal**

   ```
   ╔════════════════════════════════════════════════════════════════════╗
   ║               ✓ ACCESS TOKEN GÉNÉRÉ AVEC SUCCÈS!                  ║
   ╔════════════════════════════════════════════════════════════════════╝
   
   Access Token:
   AQV...xxxxxxxxxxxxxxxxxx...
   
   Refresh Token:
   AQV...yyyyyyyyyyyyyyyyyy...
   ```

5. **Copier le Refresh Token affiché** (la longue chaîne commençant par `AQV`)

---

### Étape 7 : Ajouter le Refresh Token dans config.yaml

1. **Rouvrir** `config.yaml`

   ```bash
   nano config.yaml
   ```

2. **Ajouter le Refresh Token** dans la section LinkedIn OAuth :

   ```yaml
   linkedin:
     oauth:
       client_id: "78xxxxxxxxxxxxxxxx"
       client_secret: "WPxxxxxxxxxxxxxxxx"
       refresh_token: "AQVxxxxxxxxxxxxxxxx"  # ← COLLER LE REFRESH TOKEN ICI
       redirect_uri: "http://localhost:8080/callback"
   ```

3. **Sauvegarder** le fichier

✅ **Configuration terminée !** Les scripts LinkedIn liront automatiquement tous les credentials depuis `config.yaml`.

**Voir aussi :** Documentation complète dans [linkedin/README.md](linkedin/README.md) section "Configuration OAuth".

---

## 🔍 Configuration Microsoft Clarity

### Étape 1-3 : Configuration du projet

Voir [microsoft_clarity/README.md](microsoft_clarity/README.md) pour les étapes détaillées :
1. Créer un projet Clarity
2. Installer le tracking code
3. Obtenir Project ID et API Key

---

## 🎯 Configuration SpyFu

### Obtenir l'API Key

Voir [spyfu/README.md](spyfu/README.md) pour les étapes détaillées.

**Résumé :**
1. Se connecter à SpyFu (abonnement requis)
2. Account Settings → API
3. Copier la **Secret Key**

---

## 🚀 Déploiement et exécution

### Structure de fichiers finale

```
marketing-data-collection/        # Repository cloné depuis GitHub
├── account-key.json              # À créer (Service Account GCP - NE PAS COMMIT)
├── linkedin/
│   ├── scripts/                  # 5 scripts Python
│   ├── sql/                      # 5 fichiers SQL
│   ├── data/                     # JSON backups (créé automatiquement)
│   └── README.md
├── microsoft_clarity/
│   ├── scripts/                  # 1 script Python
│   ├── sql/                      # 1 fichier SQL
│   ├── data/                     # JSON backups (créé automatiquement)
│   └── README.md
├── spyfu/
│   ├── scripts/                  # 8 scripts Python
│   ├── sql/                      # 1 fichier SQL
│   ├── data/                     # JSON backups (créé automatiquement)
│   └── README.md
├── SETUP_GUIDE.md                # Ce fichier
├── README.md                     # Documentation principale
└── .gitignore                    # Protège les credentials
```

---

### Exécution manuelle

```bash
# Se placer dans le dossier du repository cloné
cd marketing-data-collection

# LinkedIn
cd linkedin/scripts
python linkedin_campaign_analytics.py
python linkedin_budget.py
python linkedin_lead_forms.py
python linkedin_page_stats.py
python linkedin_ads_library.py

# Clarity
cd ../../microsoft_clarity/scripts
python clarity_analytics.py

# SpyFu
cd ../../spyfu/scripts
python spyfu_ppc_keywords.py
python spyfu_seo_keywords.py
# ... autres scripts
```

---

## 🔒 Sécurité et bonnes pratiques

### .gitignore (déjà inclus dans le repository)

Le repository contient déjà un `.gitignore` qui protège automatiquement :

```gitignore
# Fichiers de configuration sensibles
config.yaml              # ⚠️ Contient tous les credentials (LinkedIn, Clarity, SpyFu)
account-key.json         # Service Account Google Cloud

# Tokens
*_token.txt
.env

# Data exports (JSON backups)
linkedin/data/*.json
microsoft_clarity/data/*.json
spyfu/data/*.json

# Python
__pycache__/
*.pyc
venv/
.venv/

# Logs
*.log
```

⚠️ **Fichiers à ne JAMAIS commiter :**
- `config.yaml` - Contient tous vos credentials (LinkedIn OAuth, API keys, etc.)
- `account-key.json` - Clé du Service Account Google Cloud

⚠️ **Ne jamais modifier le .gitignore pour éviter de commit des credentials !**

---

### Permissions fichiers

```bash
# Sécuriser le Service Account key
chmod 600 account-key.json

# Scripts exécutables
chmod 755 linkedin/scripts/*.py
chmod 755 microsoft_clarity/scripts/*.py
chmod 755 spyfu/scripts/*.py
```

---

## ⏰ Automatisation

### Fréquences recommandées

| Source | Script | Fréquence | Raison |
|--------|--------|-----------|--------|
| Clarity | clarity_analytics | **Quotidien (2h)** | **API limitée à 3 jours** |
| LinkedIn | campaign_analytics | Quotidien (3h) | Métriques jour J-1 |
| LinkedIn | lead_forms | 2x/jour (8h, 18h) | Réactivité sur leads |
| LinkedIn | ads_library | Quotidien/Hebdomadaire | Surveillance concurrence |
| SpyFu | ppc/seo_keywords | Hebdomadaire | Économiser API calls |

### Cron jobs

```bash
crontab -e
```

Ajouter :

```bash
# Variables (adapter selon votre installation)
REPO_DIR=/home/user/marketing-data-collection
PYTHON=/usr/bin/python3  # ou le chemin vers votre venv

# Clarity - QUOTIDIEN OBLIGATOIRE
0 2 * * * cd $REPO_DIR/microsoft_clarity/scripts && $PYTHON clarity_analytics.py >> /var/log/clarity.log 2>&1

# LinkedIn Analytics - Quotidien
0 3 * * * cd $REPO_DIR/linkedin/scripts && $PYTHON linkedin_campaign_analytics.py >> /var/log/linkedin.log 2>&1

# LinkedIn Leads - 2x/jour
0 8,18 * * * cd $REPO_DIR/linkedin/scripts && $PYTHON linkedin_lead_forms.py >> /var/log/linkedin_leads.log 2>&1

# LinkedIn Ads Library - Quotidien (4h) pour surveillance concurrence
0 4 * * * cd $REPO_DIR/linkedin/scripts && $PYTHON linkedin_ads_library.py >> /var/log/linkedin_ads_library.log 2>&1

# SpyFu - Hebdomadaire (dimanche)
0 5 * * 0 cd $REPO_DIR/spyfu/scripts && $PYTHON spyfu_ppc_keywords.py >> /var/log/spyfu.log 2>&1
```

---

## ⚙️ Configuration détaillée

### Fichier config.yaml

Le fichier `config.yaml` centralise tous les paramètres du projet. Voici comment le remplir section par section :

#### 1. Google Cloud & BigQuery

```yaml
google_cloud:
  project_id: "votre-project-id"  # ID de votre projet GCP
  credentials_file: "./account-key.json"  # Chemin vers le Service Account

  datasets:
    linkedin: "linkedin"  # Nom du dataset pour LinkedIn
    clarity: "microsoft_clarity"  # Nom du dataset pour Clarity
    spyfu: "spyfu"  # Nom du dataset pour SpyFu

  location: "EU"  # EU, US, ou autre région
```

#### 2. LinkedIn

⚠️ **Important :** Les credentials OAuth LinkedIn (Client ID, Client Secret, Refresh Token) doivent être renseignés dans ce fichier `config.yaml`. Les scripts lisent automatiquement ces informations depuis ce fichier.

```yaml
linkedin:
  oauth:
    client_id: "78xxxxxxxxxxxxxxxx"  # Client ID depuis LinkedIn App (Étape 3)
    client_secret: "WPxxxxxxxxxxxxxxxx"  # Client Secret depuis LinkedIn App (Étape 3)
    refresh_token: "AQVxxxxxxxxxxxxxxxx"  # Refresh Token généré via token_linkedin.py (Étape 5)
<<<<<<< HEAD
    access_token: "AQWxxxxxxxxxxxxxxxx"  # Access Token (généré automatiquement ou manuellement)

  account_id: "503061133"  # Votre Ad Account ID (Étape 4)
  organization_id: "5509810"  # Organization ID pour page stats et lead forms
=======

  account_id: "503061133"  # Votre Ad Account ID (Étape 4)
>>>>>>> 4b3a9349

  collection:
    start_date: "2024-01-01"  # Date de début de collecte
    end_date: null  # null = aujourd'hui
    granularity: "DAILY"  # DAILY, MONTHLY, YEARLY, ALL
    api_version: "202509"  # Version API LinkedIn

  analytics:
    pivots:
      - "CAMPAIGN"  # Données par campagne
      - "CREATIVE"  # Données par creative

  # Ads Library - Surveillance des publicités concurrentes
  ads_library:
    # Mots-clés à rechercher dans les publicités
    # Utilisez des termes liés à votre secteur d'activité
    keywords:
      - "marketing digital"
      - "formation"
      - "intelligence artificielle"
      - "data science"

    # Annonceurs spécifiques à surveiller (noms EXACTS)
    # IMPORTANT: Utilisez le nom exact tel qu'il apparaît sur LinkedIn
    # Pour trouver le nom exact :
    #   1. Cherchez la page LinkedIn de votre concurrent
    #   2. Le nom exact est affiché en haut de la page
    advertisers:
      - "HEC Paris"
      - "ESSEC Business School"
      - "ESCP Business School"
      - "emlyon business school"

    # Pays à cibler (codes ISO à 2 lettres en MINUSCULES)
    countries:
      - "fr"  # France
      - "us"  # États-Unis
      # - "gb"  # Royaume-Uni
      # - "de"  # Allemagne
      # - "es"  # Espagne
      # - "it"  # Italie

    # Maximum de résultats par recherche
    # L'API LinkedIn retourne 25 résultats par page
    # Cette valeur définit le nombre total maximum à récupérer
    max_results_per_search: 500

    # Délai entre les requêtes API (en secondes)
    # IMPORTANT: Ne pas descendre en dessous de 2.0 pour éviter les erreurs 429
    # L'API LinkedIn limite à environ 30 requêtes par minute
    request_delay: 2.0
```

**Notes sur la configuration Ads Library :**

1. **Keywords vs Advertisers** :
   - Vous pouvez utiliser uniquement `keywords`, uniquement `advertisers`, ou les deux
   - Au moins l'un des deux doit être renseigné (non vide)
   - `keywords` : Recherche large dans toutes les publicités contenant ces mots
   - `advertisers` : Recherche ciblée sur des annonceurs spécifiques

2. **Nom exact des annonceurs** :
   - Le nom doit correspondre EXACTEMENT au nom de la page LinkedIn
   - Sensible à la casse (majuscules/minuscules)
   - Sensible aux espaces et caractères spéciaux
   - Astuce : Recherchez "SKEMA BUSINESS SCHOOL" si c'est le nom exact sur LinkedIn

3. **Codes pays** :
   - Utilisez les codes ISO 3166-1 alpha-2 (2 lettres)
   - Toujours en **minuscules** : `"fr"` et non `"FR"`
   - Liste complète : https://en.wikipedia.org/wiki/ISO_3166-1_alpha-2

4. **Rate limiting** :
   - L'API limite à ~30 requêtes par minute
   - Le paramètre `request_delay: 2.0` ajoute 2 secondes entre chaque requête
   - En cas d'erreur 429 (trop de requêtes), le script attend automatiquement
   - Augmentez `request_delay` à 3.0 ou 5.0 si vous avez beaucoup d'erreurs 429

5. **Données collectées** :
   - URL de la publicité
   - Nom de l'annonceur
   - Type de publicité (SPONSORED_VIDEO, SPONSORED_CONTENT, etc.)
   - Dates de première et dernière impression
   - Fourchette d'impressions
   - Distribution par pays
   - Informations de ciblage (segments)

**Exemple de configuration complète :**

```yaml
linkedin:
  ads_library:
    # Recherche par mots-clés dans le secteur éducation
    keywords:
      - "MBA"
      - "Executive Education"
      - "Business School"
      - "Formation continue"
      - "Grande École"

    # Surveillance de 5 concurrents directs
    advertisers:
      - "HEC Paris"
      - "INSEAD"
      - "ESSEC Business School"
      - "ESCP Business School"
      - "emlyon business school"

    # Ciblage France uniquement
    countries:
      - "fr"

    # Limite à 250 pubs par recherche (économiser les appels API)
    max_results_per_search: 250

    # Délai de 3 secondes pour être plus prudent
    request_delay: 3.0
```

#### 3. Microsoft Clarity

```yaml
microsoft_clarity:
  project_id: "neutnvggsv"  # Project ID Clarity
  api_key: "VOTRE_API_KEY"  # Token JWT depuis Clarity

  api:
    base_url: "https://www.clarity.ms/api/project-live-insights"
    num_of_days: 1  # 1, 2 ou 3 maximum (limitation API)
```

⚠️ **Important:** L'API Clarity limite à 3 jours maximum. Collecte quotidienne OBLIGATOIRE.

#### 4. SpyFu

```yaml
spyfu:
  api_key: "VOTRE_SECRET_KEY"  # Secret Key (pas l'ID !)

  global:
    country_code: "FR"  # FR, US, DE, GB, etc.
    page_size: 1000  # Nombre de résultats par requête

  domains:
    primary: "votre-domaine.com"  # Votre domaine principal

    competitors:  # Liste de concurrents à surveiller
      - "concurrent1.com"
      - "concurrent2.com"
      - "concurrent3.com"

  comparisons:  # Comparaisons SEO (outrank_comparison)
    - domain: "votre-domaine.com"
      compare_domain: "concurrent1.com"

    - domain: "votre-domaine.com"
      compare_domain: "concurrent2.com"

  filters:  # Filtres globaux
    min_search_volume: 100  # Volume de recherche minimum
    max_keyword_difficulty: 80  # Difficulté maximum
    max_cost_per_click: 50.0  # CPC maximum

  # Configuration par endpoint
  ppc_keywords:
    enabled: true
    sort_by: "SearchVolume"
    filters:
      min_search_volume: 100

  seo_keywords:
    enabled: true
    search_type: "MostValuable"  # MostValuable, GainedClicks, etc.
    filters:
      min_search_volume: 100
      min_seo_clicks: 10
```

**Endpoints disponibles:**
- `ppc_keywords` - Mots-clés PPC
- `new_keywords` - Nouveaux mots-clés
- `paid_serps` - SERPs payants
- `seo_keywords` - Mots-clés SEO
- `newly_ranked` - Nouveaux rankings
- `outrank_comparison` - Comparaisons de ranking
- `top_pages` - Pages les plus performantes
- `ppc_competitors` - Concurrents PPC

#### 5. Automatisation

```yaml
automation:
  schedules:
    linkedin:
      campaign_analytics: "daily"  # Quotidien à 3h
      budget: "weekly"  # Hebdomadaire
      lead_forms: "twice_daily"  # 2x/jour

    clarity:
      analytics: "daily"  # OBLIGATOIRE quotidien

    spyfu:
      ppc_keywords: "weekly"  # Hebdomadaire
      seo_keywords: "weekly"
      other: "monthly"  # Autres endpoints
```

#### 6. Développement & Debug

```yaml
development:
  debug_mode: false  # Mode debug (verbose)
  dry_run: false  # Test sans upload BigQuery
  limit_results: null  # Limiter résultats (ex: 10 pour tests)
  verbose: false  # Logging détaillé
```

### Utilisation dans les scripts

Les scripts chargent automatiquement la configuration :

```python
from config_loader import load_config

# Charger la config
config = load_config()

# Accéder aux valeurs
linkedin_config = config.get_linkedin_config()
spyfu_config = config.get_spyfu_config()

# Ou accès direct par chemin
project_id = config.get('google_cloud.project_id')
domains = config.get('spyfu.domains.all')
```

### Validation de la configuration

```bash
# Tester la configuration
python config_loader.py

# Affiche :
# ✓ Configuration chargée depuis config.yaml
# Configuration Summary
# ======================================
# Google Cloud: clean-avatar-466709-a0
# LinkedIn: 503061133
# SpyFu: votre-domaine.com (3 competitors)
# ...
```

---

## 🔧 Troubleshooting global

### Problèmes courants

#### Permission denied

```bash
chmod 600 account-key.json
```

#### Module not found

```bash
pip install pandas-gbq google-auth
```

#### BigQuery access denied

Vérifier les rôles du Service Account :
- BigQuery Data Editor
- BigQuery Job User

#### API rate limiting

Attendre et espacer les requêtes.

---

## ✅ Checklist de déploiement

### Configuration initiale

- [ ] Repository cloné depuis GitHub
- [ ] Fichier `config.yaml` créé depuis `config.example.yaml`
- [ ] Dépendances Python installées (`requirements.txt`)

### Google Cloud

- [ ] Projet GCP créé
- [ ] BigQuery API activée
- [ ] Service Account créé avec permissions
- [ ] Clé JSON téléchargée et renommée `account-key.json`
- [ ] `account-key.json` sécurisé (chmod 600)
- [ ] Project ID ajouté dans `config.yaml`
- [ ] 6 datasets créés (linkedin x4, clarity, spyfu)
- [ ] Tables créées depuis SQL (via `setup_bigquery.py`)

### LinkedIn

- [ ] App LinkedIn créée
- [ ] Marketing Developer Platform approuvé
- [ ] Client ID et Client Secret récupérés (Étape 3)
- [ ] Redirect URL configuré : `http://localhost:8080/callback` (Étape 3)
- [ ] Ad Account ID récupéré (Étape 4)
- [ ] **Client ID et Client Secret ajoutés dans `config.yaml`** (Étape 5)
- [ ] Refresh Token généré via `token_linkedin.py` (Étape 6)
- [ ] **Refresh Token ajouté dans `config.yaml`** (Étape 7)

### Clarity

- [ ] Projet Clarity créé
- [ ] Tracking code installé sur le site
- [ ] Project ID récupéré
- [ ] API Key (JWT) récupérée
- [ ] **Credentials ajoutés dans `config.yaml`** (project_id, api_key)

### SpyFu

- [ ] API Secret Key récupérée depuis compte SpyFu
- [ ] Domaines à surveiller définis
- [ ] Concurrents identifiés
- [ ] **Credentials et domaines ajoutés dans `config.yaml`** (api_key, domains, competitors)

### Tests

- [ ] Test LinkedIn analytics
- [ ] Test Clarity analytics
- [ ] Test SpyFu keywords
- [ ] Vérification données BigQuery
- [ ] Vérification JSON backups

### Automatisation

- [ ] Cron jobs configurés
- [ ] Logs directory créé
- [ ] Monitoring mis en place

### Sécurité

- [ ] .gitignore configuré
- [ ] Permissions fichiers correctes
- [ ] Credentials non commités

---

## 📚 Documentation détaillée

Pour plus de détails sur chaque source :

- **[LinkedIn README](linkedin/README.md)** - Configuration OAuth complète, 3 scripts, 7 tables
- **[Microsoft Clarity README](microsoft_clarity/README.md)** - Métriques UX, interprétation, scores
- **[SpyFu README](spyfu/README.md)** - 8 endpoints, analyse SEO/PPC, 26 vues

---

### Documentation API

- [LinkedIn Marketing API](https://learn.microsoft.com/en-us/linkedin/marketing/)
- [Microsoft Clarity API](https://docs.microsoft.com/en-us/clarity/)
- [SpyFu API](https://www.spyfu.com/api)
- [BigQuery Documentation](https://cloud.google.com/bigquery/docs)

---

**Version:** 1.0
**Dernière mise à jour:** 2025-10-21
**Auteur:** Deep Scouting<|MERGE_RESOLUTION|>--- conflicted
+++ resolved
@@ -334,6 +334,8 @@
 
 Pour l'exécution automatique, il faudra au préalable vous **authentifier** avec `gcloud auth login` puis sélectionner le projet avec `gcloud config set project votre-project-id`.
 
+Pour l'exécution automatique, il faudra au préalable vous **authentifier** avec `gcloud auth login` puis sélectionner le projet avec `gcloud config set project votre-project-id`.
+
 **Fichiers SQL traités (7 fichiers) :**
 - `linkedin/sql/bigquery_campaign_creative_schema.sql`
 - `linkedin/sql/bigquery_campaign_creative_budget_schema.sql`
@@ -517,12 +519,15 @@
 
 ⚠️ **Important :** Tous les credentials collectés dans cette section devront être renseignés dans le fichier `config.yaml` (voir Étape 6). Les scripts lisent automatiquement leurs configurations depuis ce fichier centralisé.
 
+⚠️ **Important :** Tous les credentials collectés dans cette section devront être renseignés dans le fichier `config.yaml` (voir Étape 6). Les scripts lisent automatiquement leurs configurations depuis ce fichier centralisé.
+
 **Flux OAuth :**
 ```
 1. Créer une App LinkedIn
 2. Obtenir Client ID + Client Secret
 3. Générer un Authorization Code (via navigateur)
 4. Échanger le code contre un Refresh Token
+5. Renseigner tous les credentials dans config.yaml
 5. Renseigner tous les credentials dans config.yaml
    → Les scripts génèrent automatiquement les Access Tokens
 ```
@@ -717,6 +722,126 @@
 ✅ **Configuration terminée !** Les scripts LinkedIn liront automatiquement tous les credentials depuis `config.yaml`.
 
 **Voir aussi :** Documentation complète dans [linkedin/README.md](linkedin/README.md) section "Configuration OAuth".
+### Étape 5 : Configurer config.yaml avec Client ID et Client Secret
+
+⚠️ **Important :** Avant de générer le Refresh Token, vous devez d'abord renseigner le Client ID et le Client Secret dans `config.yaml`.
+
+1. **Ouvrir** `config.yaml` (ou créer depuis `config.example.yaml`)
+
+   ```bash
+   cd /home/cseceh/Deep_Scouting/admin/Projet_Ads/code
+   nano config.yaml
+   ```
+
+2. **Remplir la section LinkedIn OAuth** avec les informations de l'Étape 3 :
+
+   ```yaml
+   linkedin:
+     oauth:
+       client_id: "78xxxxxxxxxxxxxxxx"      # Client ID de l'Étape 3
+       client_secret: "WPxxxxxxxxxxxxxxxx"  # Client Secret de l'Étape 3
+       refresh_token: ""                    # Sera rempli après l'Étape 6
+       redirect_uri: "http://localhost:8080/callback"  # Doit correspondre à l'Étape 3
+       scopes:  # Scopes par défaut (peut être modifié si nécessaire)
+         - "r_ads"
+         - "rw_ads"
+         - "r_ads_reporting"
+         - "r_ads_leadgen_automation"
+   
+     account_id: "503061133"  # Ad Account ID de l'Étape 4
+   
+     collection:
+       start_date: "2024-01-01"
+       end_date: null  # null = aujourd'hui
+       granularity: "DAILY"
+       api_version: "202509"
+   
+     analytics:
+       pivots:
+         - "CAMPAIGN"
+         - "CREATIVE"
+   ```
+
+3. **Sauvegarder** le fichier
+
+4. **Sécuriser** le fichier
+
+   ```bash
+   chmod 600 config.yaml
+   ```
+
+⚠️ **Laissez `refresh_token` vide pour le moment** - Il sera généré à l'étape suivante.
+
+---
+
+### Étape 6 : Générer le Refresh Token
+
+Le Refresh Token est un token permanent qui permet aux scripts de générer automatiquement des Access Tokens.
+
+⚠️ **Prérequis :** Le fichier `config.yaml` doit être configuré avec `client_id` et `client_secret` (Étape 5).
+
+**Processus :**
+
+1. **Exécuter le script de génération de token**
+
+   Le script `token_linkedin.py` lit automatiquement les credentials depuis `config.yaml` :
+
+   ```bash
+   cd linkedin/scripts
+   python token_linkedin.py
+   ```
+
+2. **Autoriser dans le navigateur**
+   - Une page LinkedIn s'ouvre automatiquement
+   - Se connecter avec votre compte LinkedIn
+   - Cliquer sur **"Autoriser"** pour donner les permissions
+
+3. **Le script récupère automatiquement le code**
+   - Si `redirect_uri` est `localhost` : le code est capturé automatiquement
+   - Sinon : copier le code depuis l'URL de redirection
+
+4. **Le Refresh Token est affiché dans le terminal**
+
+   ```
+   ╔════════════════════════════════════════════════════════════════════╗
+   ║               ✓ ACCESS TOKEN GÉNÉRÉ AVEC SUCCÈS!                  ║
+   ╔════════════════════════════════════════════════════════════════════╝
+   
+   Access Token:
+   AQV...xxxxxxxxxxxxxxxxxx...
+   
+   Refresh Token:
+   AQV...yyyyyyyyyyyyyyyyyy...
+   ```
+
+5. **Copier le Refresh Token affiché** (la longue chaîne commençant par `AQV`)
+
+---
+
+### Étape 7 : Ajouter le Refresh Token dans config.yaml
+
+1. **Rouvrir** `config.yaml`
+
+   ```bash
+   nano config.yaml
+   ```
+
+2. **Ajouter le Refresh Token** dans la section LinkedIn OAuth :
+
+   ```yaml
+   linkedin:
+     oauth:
+       client_id: "78xxxxxxxxxxxxxxxx"
+       client_secret: "WPxxxxxxxxxxxxxxxx"
+       refresh_token: "AQVxxxxxxxxxxxxxxxx"  # ← COLLER LE REFRESH TOKEN ICI
+       redirect_uri: "http://localhost:8080/callback"
+   ```
+
+3. **Sauvegarder** le fichier
+
+✅ **Configuration terminée !** Les scripts LinkedIn liront automatiquement tous les credentials depuis `config.yaml`.
+
+**Voir aussi :** Documentation complète dans [linkedin/README.md](linkedin/README.md) section "Configuration OAuth".
 
 ---
 
@@ -810,6 +935,9 @@
 # Fichiers de configuration sensibles
 config.yaml              # ⚠️ Contient tous les credentials (LinkedIn, Clarity, SpyFu)
 account-key.json         # Service Account Google Cloud
+# Fichiers de configuration sensibles
+config.yaml              # ⚠️ Contient tous les credentials (LinkedIn, Clarity, SpyFu)
+account-key.json         # Service Account Google Cloud
 
 # Tokens
 *_token.txt
@@ -829,6 +957,10 @@
 # Logs
 *.log
 ```
+
+⚠️ **Fichiers à ne JAMAIS commiter :**
+- `config.yaml` - Contient tous vos credentials (LinkedIn OAuth, API keys, etc.)
+- `account-key.json` - Clé du Service Account Google Cloud
 
 ⚠️ **Fichiers à ne JAMAIS commiter :**
 - `config.yaml` - Contient tous vos credentials (LinkedIn OAuth, API keys, etc.)
@@ -920,21 +1052,18 @@
 
 ⚠️ **Important :** Les credentials OAuth LinkedIn (Client ID, Client Secret, Refresh Token) doivent être renseignés dans ce fichier `config.yaml`. Les scripts lisent automatiquement ces informations depuis ce fichier.
 
+⚠️ **Important :** Les credentials OAuth LinkedIn (Client ID, Client Secret, Refresh Token) doivent être renseignés dans ce fichier `config.yaml`. Les scripts lisent automatiquement ces informations depuis ce fichier.
+
 ```yaml
 linkedin:
   oauth:
     client_id: "78xxxxxxxxxxxxxxxx"  # Client ID depuis LinkedIn App (Étape 3)
     client_secret: "WPxxxxxxxxxxxxxxxx"  # Client Secret depuis LinkedIn App (Étape 3)
     refresh_token: "AQVxxxxxxxxxxxxxxxx"  # Refresh Token généré via token_linkedin.py (Étape 5)
-<<<<<<< HEAD
     access_token: "AQWxxxxxxxxxxxxxxxx"  # Access Token (généré automatiquement ou manuellement)
 
   account_id: "503061133"  # Votre Ad Account ID (Étape 4)
   organization_id: "5509810"  # Organization ID pour page stats et lead forms
-=======
-
-  account_id: "503061133"  # Votre Ad Account ID (Étape 4)
->>>>>>> 4b3a9349
 
   collection:
     start_date: "2024-01-01"  # Date de début de collecte
@@ -1225,6 +1354,12 @@
 - [ ] Fichier `config.yaml` créé depuis `config.example.yaml`
 - [ ] Dépendances Python installées (`requirements.txt`)
 
+### Configuration initiale
+
+- [ ] Repository cloné depuis GitHub
+- [ ] Fichier `config.yaml` créé depuis `config.example.yaml`
+- [ ] Dépendances Python installées (`requirements.txt`)
+
 ### Google Cloud
 
 - [ ] Projet GCP créé
@@ -1235,6 +1370,11 @@
 - [ ] Project ID ajouté dans `config.yaml`
 - [ ] 6 datasets créés (linkedin x4, clarity, spyfu)
 - [ ] Tables créées depuis SQL (via `setup_bigquery.py`)
+- [ ] Clé JSON téléchargée et renommée `account-key.json`
+- [ ] `account-key.json` sécurisé (chmod 600)
+- [ ] Project ID ajouté dans `config.yaml`
+- [ ] 6 datasets créés (linkedin x4, clarity, spyfu)
+- [ ] Tables créées depuis SQL (via `setup_bigquery.py`)
 
 ### LinkedIn
 
@@ -1246,6 +1386,12 @@
 - [ ] **Client ID et Client Secret ajoutés dans `config.yaml`** (Étape 5)
 - [ ] Refresh Token généré via `token_linkedin.py` (Étape 6)
 - [ ] **Refresh Token ajouté dans `config.yaml`** (Étape 7)
+- [ ] Client ID et Client Secret récupérés (Étape 3)
+- [ ] Redirect URL configuré : `http://localhost:8080/callback` (Étape 3)
+- [ ] Ad Account ID récupéré (Étape 4)
+- [ ] **Client ID et Client Secret ajoutés dans `config.yaml`** (Étape 5)
+- [ ] Refresh Token généré via `token_linkedin.py` (Étape 6)
+- [ ] **Refresh Token ajouté dans `config.yaml`** (Étape 7)
 
 ### Clarity
 
@@ -1254,9 +1400,17 @@
 - [ ] Project ID récupéré
 - [ ] API Key (JWT) récupérée
 - [ ] **Credentials ajoutés dans `config.yaml`** (project_id, api_key)
+- [ ] Tracking code installé sur le site
+- [ ] Project ID récupéré
+- [ ] API Key (JWT) récupérée
+- [ ] **Credentials ajoutés dans `config.yaml`** (project_id, api_key)
 
 ### SpyFu
 
+- [ ] API Secret Key récupérée depuis compte SpyFu
+- [ ] Domaines à surveiller définis
+- [ ] Concurrents identifiés
+- [ ] **Credentials et domaines ajoutés dans `config.yaml`** (api_key, domains, competitors)
 - [ ] API Secret Key récupérée depuis compte SpyFu
 - [ ] Domaines à surveiller définis
 - [ ] Concurrents identifiés
